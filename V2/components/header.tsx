--- conflicted
+++ resolved
@@ -68,11 +68,6 @@
             <ArrowLeft className="h-4 w-4" />
             <span>Back to Home</span>
           </Button>
-<<<<<<< HEAD
-          <JoinDroplistButton/>
-          <WalletConnectButton />
-=======
->>>>>>> a3cafc06
         </div>
       </div>
 
@@ -80,12 +75,9 @@
       <div className="hidden sm:flex items-center gap-2 sm:gap-3">
         <NetworkSelector />
         
-<<<<<<< HEAD
-=======
         
         <JoinDroplistButton/>
         <WalletConnectButton />
->>>>>>> a3cafc06
         <Button
           onClick={() => router.push('/')}
           size="sm"
@@ -94,11 +86,6 @@
            <ArrowLeft className="h-4 w-4" />
           <span>Back to Home</span>
         </Button>
-<<<<<<< HEAD
-        <JoinDroplistButton/>
-        <WalletConnectButton />
-=======
->>>>>>> a3cafc06
       </div>
     </header>
   );
