--- conflicted
+++ resolved
@@ -126,11 +126,7 @@
     name: "Base",
     symbol: "BASE",
     chainId: 8453,
-<<<<<<< HEAD
-    rpcUrl: "https://base-mainnet.infura.io/v3/5198f7f01bba4634ba6966cddfe50523",
-=======
     rpcUrl: "https://base.publicnode.com",
->>>>>>> a3cafc06
     blockExplorerUrls: "https://basescan.org",
     explorerUrl: "https://basescan.org",
     color: "#0052FF",
