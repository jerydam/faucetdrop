--- conflicted
+++ resolved
@@ -139,19 +139,11 @@
   logoUrl?: string; 
 }
 
-<<<<<<< HEAD
-const SUPPORTED_CHAIN_IDS = [42220, 1135, 42161, 8453] as const
-
-const NETWORK_TOKENS: Record<number, TokenConfiguration[]> = {
-   42220: [
-    { // Native Token
-=======
 // Define Supported Chain IDs and Tokens (Reduced for brevity, structure remains)
 const ALL_TOKENS_BY_CHAIN: Record<number, TokenConfiguration[]> = {
   // Celo Mainnet (42220)
   42220: [
     { 
->>>>>>> a3cafc06
       address: "0x471EcE3750Da237f93B8E339c536989b8978a438", 
       name: "Celo",
       symbol: "CELO",
@@ -166,38 +158,10 @@
       decimals: 18,
       logoUrl: "/cusd.png",
     },
-<<<<<<< HEAD
-    {
-      address: "0xD8763CBa276a3738E6DE85b4b3bF5FDed6D6cA73",
-      name: "Celo Euro",
-      symbol: "cEUR",
-      decimals: 18,
-      logoUrl: "/ceur.png",
-    },
-    {
-      address: "0x4f604735c1cf31399c6e711d5962b2b3e0225ad3",
-      name: "Glo Dollar",
-      symbol: "USDGLO",
-      decimals: 18,
-      logoUrl: "/glo.jpg",
-    },
-    {
-      address: "0x62b8b11039fcfe5ab0c56e502b1c372a3d2a9c7a",
-      name: "Good dollar",
-      symbol: "G$",
-      decimals: 18,
-      logoUrl: "/gd.jpg",
-    },
-  ],
-  // Arbitrum (42161)
-  42161: [
-    { // Native Token
-=======
   ],
   // Arbitrum (42161)
   42161: [
     { 
->>>>>>> a3cafc06
       address: zeroAddress,
       name: "Ethereum",
       symbol: "ETH",
@@ -206,11 +170,7 @@
       logoUrl: "/ether.jpeg",
     },
     {
-<<<<<<< HEAD
-      address: "0x2791Bca1f2de4661ED88A30C99A7a9449Aa84174", // Placeholder for ARB USDC
-=======
       address: "0x2791Bca1f2de4661ED88A30C99A7a9449Aa84174", 
->>>>>>> a3cafc06
       name: "USD Coin",
       symbol: "USDC",
       decimals: 6,
@@ -219,11 +179,7 @@
   ],
   // Lisk Mainnet (1135)
   1135: [
-<<<<<<< HEAD
-    { // Native Token
-=======
     { 
->>>>>>> a3cafc06
       address: zeroAddress,
       name: "Ethereum",
       symbol: "ETH",
@@ -232,11 +188,7 @@
       logoUrl: "/ether.jpeg",
     },
     {
-<<<<<<< HEAD
-      address: "0x2791Bca1f2de4661ED88A30C99A7a9449Aa84174", // Placeholder for Lisk USDC
-=======
       address: "0x2791Bca1f2de4661ED88A30C99A7a9449Aa84174", 
->>>>>>> a3cafc06
       name: "USD Coin",
       symbol: "USDC",
       decimals: 6,
@@ -245,75 +197,13 @@
   ],
   // Base Mainnet (8453)
   8453: [
-<<<<<<< HEAD
-    { // Native Token
-=======
     { 
->>>>>>> a3cafc06
       address: zeroAddress,
       name: "Ethereum",
       symbol: "ETH",
       decimals: 18,
       isNative: true,
       logoUrl: "/ether.jpeg",
-<<<<<<< HEAD
-    },
-    {
-      address: "0x833589fCD6eDb6E08f4c7C32D4f71b54bdA02913",
-      name: "USD Coin",
-      symbol: "USDC",
-      decimals: 6,
-      logoUrl: "/usdc.jpg",
-    },
-  ],
-}
-
-const FAUCET_USE_CASE_TEMPLATES: Record<FaucetType, Array<{
-  templateName: string
-  description: string
-  idealUseCase: string
-}>> = {
-  [FAUCET_TYPES.OPEN]: [
-    {
-      templateName: "Community Token Distribution",
-      description: "Wide distribution to community members with drop code protection",
-      idealUseCase: "Best for token launches and community rewards",
-    },
-    {
-      templateName: "Event-Based Distribution",
-      description: "Token distribution at events, conferences, or hackathons",
-      idealUseCase: "Perfect for hackathons, meetups, and conferences",
-    },
-    {
-      templateName: "Marketing Campaign Distribution",
-      description: "Public token distribution for promotional purposes",
-      idealUseCase: "Great for increasing awareness and adoption",
-    },
-  ],
-  [FAUCET_TYPES.GATED]: [
-    {
-      templateName: "Contest Winner Rewards",
-      description: "Exclusive rewards for specific contest participants",
-      idealUseCase: "Best for competitions and challenges",
-    },
-    {
-      templateName: "Private Investor Airdrop",
-      description: "Exclusive distribution to pre-selected wallet addresses",
-      idealUseCase: "Perfect for investors, team members, and advisors",
-    },
-    {
-      templateName: "DAO Member Rewards",
-      description: "Rewards for active DAO contributors and governance participants",
-      idealUseCase: "Great for governance participation incentives",
-    },
-  ],
-  [FAUCET_TYPES.CUSTOM]: [
-    {
-      templateName: "Advanced Logic Airdrops",
-      description: "Complex distribution with sophisticated rules and conditions",
-      idealUseCase: "Best for sophisticated token distribution mechanisms",
-=======
->>>>>>> a3cafc06
     },
     {
       address: "0x833589fCD6eDb6E08f4c7C32D4f71b54bdA02913",
