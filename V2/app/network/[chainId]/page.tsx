"use client"

import { useEffect, useState, useCallback, useMemo } from "react";
import { useParams, useRouter } from "next/navigation";
import { useWallet } from "@/hooks/use-wallet";
import { useNetwork, Network } from "@/hooks/use-network"; 
import { useToast } from "@/hooks/use-toast";
import LoadingPage from "@/components/loading";
import { Card, CardContent, CardHeader, CardTitle, CardFooter, CardDescription } from "@/components/ui/card";
import { Button } from "@/components/ui/button";
import { Input } from "@/components/ui/input";
import { Select, SelectContent, SelectItem, SelectTrigger, SelectValue } from "@/components/ui/select";
<<<<<<< HEAD
import { getFaucetsForNetwork } from "@/lib/faucet";
=======
// NOTE: These utility functions must be implemented in your lib/faucet.ts
import { getFaucetsForNetwork, getFaucetDetailsFromFactory } from "@/lib/faucet"; 
>>>>>>> a3cafc06
import { formatUnits, Contract, ZeroAddress, JsonRpcProvider } from "ethers";
import { Coins, Clock, Search, Filter, SortAsc, X, ArrowLeft } from "lucide-react";
import { Badge } from "@/components/ui/badge";
import { ERC20_ABI } from "@/lib/abis";
import { Header } from "@/components/header";
import Link from "next/link";
<<<<<<< HEAD
=======

// --- CONFIGURATION PLACEHOLDERS ---
// ⚠️ IMPORTANT: Replace this ABI with the correct one for your Faucet Factory Contracts
const FAUCET_FACTORY_ABI = [
  "function getAllFaucets() view returns (address[])",
  "function getFaucetDetails(address faucetAddress) view returns ((address faucetAddress, address owner, string name, uint256 claimAmount, address tokenAddress, uint256 startTime, uint256 endTime, bool isClaimActive, uint256 balance, bool isEther, bool useBackend))",
];
// ⚠️ IMPORTANT: These helper functions must exist in your project for this code to run.
// The implementation of getFaucetsForNetwork must iterate over all network.factoryAddresses 
// and call getAllFaucets on each one, returning a merged FaucetMeta[] list.
// The implementation of getFaucetDetailsFromFactory must call getFaucetDetails on the specific factory.
// --- END: CONFIGURATION PLACEHOLDERS ---
>>>>>>> a3cafc06

// Default image and description constants
const DEFAULT_FAUCET_IMAGE = "/default.jpeg";

<<<<<<< HEAD
// Types for better type safety
=======
// 🌟 LIGHTWEIGHT STRUCTURE (For sorting/filtering all faucets)
interface FaucetMeta {
  faucetAddress: string;
  isClaimActive: boolean;
  isEther: boolean;
  createdAt?: string | number;
  tokenSymbol?: string;
  name?: string;
  owner?: string;
  factoryAddress: string; 
}

// 🌟 FULL DETAIL STRUCTURE (For rendering the current page)
>>>>>>> a3cafc06
interface FaucetData {
  faucetAddress: string;
  name?: string;
  tokenSymbol?: string;
  tokenDecimals?: number;
  isEther: boolean;
  balance?: bigint;
  claimAmount?: bigint;
  startTime?: string | number;
  endTime?: string | number;
  isClaimActive: boolean;
  token?: string;
<<<<<<< HEAD
  network?: {
    chainId: number;
    name: string;
    description?: string;
    imageUrl?: string;
    color: string;
  };
  createdAt?: string | number; // For sorting by latest
  description?: string;
  imageUrl?: string;
  owner?: string; // Faucet owner address
=======
  network?: Network;
  createdAt?: string | number;
  description?: string;
  imageUrl?: string;
  owner?: string;
  factoryAddress: string;
>>>>>>> a3cafc06
}

// Filter and sort options
const FILTER_OPTIONS = {
  ALL: 'all',
  ACTIVE: 'active',
  INACTIVE: 'inactive',
  NATIVE: 'native',
  ERC20: 'erc20'
} as const;

const SORT_OPTIONS = {
<<<<<<< HEAD
  DEFAULT: 'default', // Active first, then by latest
  NAME_ASC: 'name_asc',
  NAME_DESC: 'name_desc',
  BALANCE_HIGH: 'balance_high',
  BALANCE_LOW: 'balance_low',
  AMOUNT_HIGH: 'amount_high',
  AMOUNT_LOW: 'amount_low'
=======
  DEFAULT: 'default', 
  NAME_ASC: 'name_asc',
  NAME_DESC: 'name_desc',
  // NOTE: We remove Balance/Amount sorts as this data is not loaded in FaucetMeta
>>>>>>> a3cafc06
} as const;

type FilterOption = typeof FILTER_OPTIONS[keyof typeof FILTER_OPTIONS];
type SortOption = typeof SORT_OPTIONS[keyof typeof SORT_OPTIONS];

<<<<<<< HEAD
// Hook to track window size
=======

// --- UTILITY HOOKS AND HELPERS (Original Code) ---

>>>>>>> a3cafc06
function useWindowSize() {
  const [windowSize, setWindowSize] = useState<{ width: number; height: number }>({
    width: typeof window !== "undefined" ? window.innerWidth : 0,
    height: typeof window !== "undefined" ? window.innerHeight : 0,
  });

  useEffect(() => {
    let timeoutId: NodeJS.Timeout;
    const handleResize = () => {
      clearTimeout(timeoutId);
      timeoutId = setTimeout(() => {
        setWindowSize({ width: window.innerWidth, height: window.innerHeight });
      }, 150);
    };
    window.addEventListener("resize", handleResize);
    handleResize();
    return () => {
      window.removeEventListener("resize", handleResize);
      clearTimeout(timeoutId);
    };
  }, []);
  return windowSize;
}

// Hook for back navigation
function usePreviousPage() {
  const router = useRouter();
  const [canGoBack, setCanGoBack] = useState(false);
<<<<<<< HEAD

  useEffect(() => {
    // Check if there's a previous page in history
    setCanGoBack(window.history.length > 1);
  }, []);

  const goBack = useCallback(() => {
    if (canGoBack) {
      router.back();
    } else {
      router.push('/');
    }
=======
  useEffect(() => { setCanGoBack(window.history.length > 1); }, []);
  const goBack = useCallback(() => {
    if (canGoBack) { router.back(); } else { router.push('/'); }
>>>>>>> a3cafc06
  }, [router, canGoBack]);
  return { goBack, canGoBack };
}

const loadFaucetMetadata = async (faucetAddress: string): Promise<{description?: string, imageUrl?: string}> => {
  try {
    const response = await fetch(`https://fauctdrop-backend.onrender.com/faucet-metadata/${faucetAddress}`)
    if (response.ok) {
      const result = await response.json()
<<<<<<< HEAD
      return {
        description: result.description,
        imageUrl: result.imageUrl
      }
=======
      return { description: result.description, imageUrl: result.imageUrl }
>>>>>>> a3cafc06
    }
  } catch (error) {
    console.warn('Could not load faucet metadata:', error)
  }
  return {}
}

<<<<<<< HEAD
// ✅ Helper function to get native token symbol based on network
const getNativeTokenSymbol = (networkName: string): string => {
  switch (networkName) {
    case "Celo":
      return "CELO"
    case "Lisk":
    case "Arbitrum":
    case "Base":
    case "Ethereum":
      return "ETH"
    case "Polygon":
      return "MATIC"
    case "Optimism":
      return "ETH"
    default:
      return "ETH"
=======
const getNativeTokenSymbol = (networkName: string): string => {
  switch (networkName) {
    case "Celo": return "CELO"
    case "Lisk":
    case "Arbitrum":
    case "Base":
    case "Ethereum": return "ETH"
    case "Polygon": return "MATIC"
    case "Optimism": return "ETH"
    default: return "ETH"
>>>>>>> a3cafc06
  }
}

// ✅ NEW: Helper function to generate default description
const getDefaultDescription = (networkName: string, ownerAddress: string): string => {
  return `This is a faucet on ${networkName} by ${ownerAddress.slice(0, 6)}...${ownerAddress.slice(-4)}`;
}

<<<<<<< HEAD
// TokenBalance component
function TokenBalance({
  tokenAddress,
  tokenSymbol,
  tokenDecimals,
  isNativeToken,
  networkChainId,
}: {
  tokenAddress: string;
  tokenSymbol: string;
  tokenDecimals: number;
  isNativeToken: boolean;
  networkChainId: number;
}) {
=======
// TokenBalance component (unchanged)
function TokenBalance({ tokenAddress, tokenSymbol, tokenDecimals, isNativeToken, networkChainId }: { tokenAddress: string; tokenSymbol: string; tokenDecimals: number; isNativeToken: boolean; networkChainId: number; }) {
>>>>>>> a3cafc06
  const { provider, address } = useWallet();
  const [balance, setBalance] = useState<string>("0");
  const [loading, setLoading] = useState(true);
  const { toast } = useToast();

  useEffect(() => {
    const fetchBalance = async () => {
      if (!provider || !address || !networkChainId) { setBalance("0"); setLoading(false); return; }
      try {
        setLoading(true);
        let balance: bigint;
        if (isNativeToken) { balance = await provider.getBalance(address); } 
        else if (tokenAddress === ZeroAddress) { balance = BigInt(0); } 
        else { const tokenContract = new Contract(tokenAddress, ERC20_ABI, provider); balance = await tokenContract.balanceOf(address); }
        const formattedBalance = Number(formatUnits(balance, tokenDecimals)).toFixed(4);
        setBalance(formattedBalance);
      } catch (error) {
        console.error("Error fetching balance:", error);
        setBalance("0");
        toast({ title: "Failed to fetch balance", description: "Please try again later.", variant: "destructive", });
      } finally { setLoading(false); }
    };
    fetchBalance();
  }, [provider, address, tokenAddress, tokenDecimals, isNativeToken, networkChainId, toast]);

  return (
    <Card className="overflow-hidden">
      <CardContent className="p-2 sm:p-3 md:p-4">
        <div className="flex flex-col sm:flex-row justify-between items-start sm:items-center gap-2">
          <span className="text-xs sm:text-sm md:text-base font-medium">Your Balance:</span>
          <span className="text-xs sm:text-sm md:text-base font-semibold truncate max-w-full sm:max-w-[180px] md:max-w-[200px]">
            {loading ? "Loading..." : `${balance} ${tokenSymbol}`}
          </span>
        </div>
      </CardContent>
    </Card>
  );
}

<<<<<<< HEAD
// FaucetCard component
=======
// FaucetCard component (unchanged)
>>>>>>> a3cafc06
function FaucetCard({ faucet, onNetworkSwitch }: { faucet: FaucetData; onNetworkSwitch: () => Promise<void> }) {
  const { chainId } = useWallet();
  const isOnCorrectNetwork = chainId === faucet.network?.chainId;
  const [startCountdown, setStartCountdown] = useState<string>("");
  const [endCountdown, setEndCountdown] = useState<string>("");

  useEffect(() => {
    const updateCountdown = () => {
      const now = Date.now();
      const start = Number(faucet.startTime || 0) * 1000;
      const end = Number(faucet.endTime || 0) * 1000;

      if (!start) {
        setStartCountdown("Inactive");
      } else if (start > now) {
        const diff = start - now;
        const days = Math.floor(diff / (1000 * 60 * 60 * 24));
        const hours = Math.floor((diff % (1000 * 60 * 60 * 24)) / (1000 * 60 * 60));
        const minutes = Math.floor((diff % (1000 * 60 * 60)) / (1000 * 60));
        const seconds = Math.floor((diff % (1000 * 60)) / 1000);
        setStartCountdown(`${days}d ${hours}h ${minutes}m ${seconds}s until active`);
      } else {
        setStartCountdown("Already Active");
      }

      if (end > now && faucet.isClaimActive) {
        const diff = end - now;
        const days = Math.floor(diff / (1000 * 60 * 60 * 24));
        const hours = Math.floor((diff % (1000 * 60 * 60 * 24)) / (1000 * 60 * 60));
        const minutes = Math.floor((diff % (1000 * 60 * 60)) / (1000 * 60));
        const seconds = Math.floor((diff % (1000 * 60)) / 1000);
        setEndCountdown(`${days}d ${hours}h ${minutes}m ${seconds}s until inactive`);
      } else if (end > 0 && end <= now) {
        setEndCountdown("Ended");
      } else {
        setEndCountdown("N/A");
      }
    };

    updateCountdown();
    const interval = setInterval(updateCountdown, 1000);
    return () => clearInterval(interval);
  }, [faucet.startTime, faucet.endTime, faucet.isClaimActive]);

<<<<<<< HEAD
  // ✅ FIXED: Ensure proper token symbol display based on network
=======
>>>>>>> a3cafc06
  const displayTokenSymbol = faucet.tokenSymbol || 
    (faucet.isEther ? getNativeTokenSymbol(faucet.network?.name || "Ethereum") : "TOK");

  return (
    <Card className="relative w-full max-w-[400px] mx-auto">
     
      <CardHeader className="pb-1 sm:pb-2 px-3 sm:px-4">
        <CardTitle className="text-sm sm:text-base md:text-lg flex items-center justify-between ">
          <span className="truncate">{faucet.name || `${displayTokenSymbol} Faucet`}</span>
          <div className="flex items-center gap-2">
            {faucet.isClaimActive ? (
              <span className="text-[10px] sm:text-xs md:text-sm bg-green-500/20 text-green-600 dark:text-green-400 px-1.5 sm:px-2 py-0.5 rounded-full">
                Active
              </span>
            ) : (
              <span className="text-[10px] sm:text-xs md:text-sm bg-red-500/20 text-red-600 dark:text-red-400 px-1.5 sm:px-2 py-0.5 rounded-full">
                Inactive
              </span>
            )}
            {faucet.network && (
<<<<<<< HEAD
              // <div className="absolute top-2 sm:top-3 right-2 sm:right-3">
=======
>>>>>>> a3cafc06
                <Badge
                  style={{ backgroundColor: faucet.network.color }}
                  className="text-white text-[10px] sm:text-xs md:text-sm font-medium px-1.5 sm:px-2 py-0.5 sm:py-1"
                >
                  {faucet.network.name}
                </Badge>
<<<<<<< HEAD
              // </div>
=======
>>>>>>> a3cafc06
            )}
          </div>
        </CardTitle>
        
<<<<<<< HEAD
        {/* Add image (use default if not available) */}
=======
>>>>>>> a3cafc06
        <div className="px-3 sm:px-4 pt-2">
          <img 
            src={faucet.imageUrl || DEFAULT_FAUCET_IMAGE} 
            alt={faucet.name || 'Faucet'} 
            className="w-full h-32 sm:h-40 object-cover rounded-lg"
<<<<<<< HEAD
            onError={(e) => {
              // Fallback to default image if custom image fails to load
              e.currentTarget.src = DEFAULT_FAUCET_IMAGE;
            }}
          />
        </div>
        
        {/* Add description (use default if not available) */}
=======
            onError={(e) => { e.currentTarget.src = DEFAULT_FAUCET_IMAGE; }}
          />
        </div>
        
>>>>>>> a3cafc06
        <div className="px-3 sm:px-4 pb-2">
          <p className="text-xs text-muted-foreground line-clamp-2">
            {faucet.description || (faucet.network && faucet.owner 
              ? getDefaultDescription(faucet.network.name, faucet.owner)
              : `A faucet for ${displayTokenSymbol} tokens`
            )}
          </p>
        </div>
        
        <CardDescription className="text-[10px] sm:text-xs md:text-sm truncate">
          {faucet.faucetAddress}
        </CardDescription>
      </CardHeader>
      <div className="px-3 sm:px-4 pb-1 sm:pb-2">
        {isOnCorrectNetwork ? (
          <TokenBalance
            tokenAddress={faucet.token || ZeroAddress}
            tokenSymbol={displayTokenSymbol}
            tokenDecimals={faucet.tokenDecimals || 18}
            isNativeToken={faucet.isEther}
            networkChainId={faucet.network?.chainId || 0}
          />
        ) : (
          <Card className="overflow-hidden">
            <CardContent className="p-2 sm:p-3 md:p-4">
              <div className="flex flex-col sm:flex-row justify-between items-start sm:items-center gap-2">
                <span className="text-xs sm:text-sm md:text-base font-medium">Balance:</span>
                <Button
                  variant="outline"
                  size="sm"
                  onClick={onNetworkSwitch}
                  className="text-xs sm:text-sm md:text-base h-8 sm:h-9 w-full sm:w-auto"
                >
                  Switch to {faucet.network?.name || "Network"}
                </Button>
              </div>
            </CardContent>
          </Card>
        )}
      </div>
      <CardContent className="pb-1 sm:pb-2 px-3 sm:px-4">
        <div className="space-y-1 sm:space-y-2 text-xs sm:text-sm md:text-base">
          <div className="flex justify-between items-center gap-2">
            <span className="text-muted-foreground">Network:</span>
            <span className="font-medium truncate">
              {faucet.network?.name || "Unknown"}
            </span>
          </div>
          <div className="flex justify-between items-center gap-2">
            <span className="text-muted-foreground">Balance:</span>
            <span className="font-medium truncate">
              {faucet.balance
                ? Number(formatUnits(faucet.balance, faucet.tokenDecimals || 18)).toFixed(4)
                : "0"}{" "}
              {displayTokenSymbol}
            </span>
          </div>
          <div className="flex justify-between items-center gap-2">
            <span className="text-muted-foreground">Drop Amount:</span>
            <span className="font-medium truncate">
              {faucet.claimAmount
                ? Number(formatUnits(faucet.claimAmount, faucet.tokenDecimals || 18)).toFixed(4)
                : "0"}{" "}
              {displayTokenSymbol}
            </span>
          </div>
          <div className="flex justify-between items-center gap-2">
            <span className="text-muted-foreground">Type:</span>
            <span className="font-medium">{faucet.isEther ? "Native Token" : "ERC20 Token"}</span>
          </div>
          <div className="flex items-center gap-2">
            <Clock className="h-3 w-3 sm:h-4 sm:w-4 md:h-5 md:w-5 text-muted-foreground" />
            <span>{startCountdown}</span>
          </div>
          <div className="flex items-center gap-2">
            <Clock className="h-3 w-3 sm:h-4 sm:w-4 md:h-5 md:w-5 text-muted-foreground" />
            <span>{endCountdown}</span>
          </div>
        </div>
      </CardContent>
      <CardFooter className="px-3 sm:px-4">
        <Link
          href={`/faucet/${faucet.faucetAddress}?networkId=${faucet.network?.chainId}`}
          className="w-full"
        >
          <Button
            variant="outline"
            className="w-full h-8 sm:h-9 md:h-10 text-xs sm:text-sm md:text-base"
          >
            <Coins className="mr-1 sm:mr-2 h-3 w-3 sm:h-4 sm:w-4 md:h-5 md:w-5" />
            View Details
          </Button>
        </Link>
      </CardFooter>
    </Card>
  );
}

<<<<<<< HEAD
// Search and Filter Controls
function SearchAndFilterControls({
  searchTerm,
  setSearchTerm,
  filterBy,
  setFilterBy,
  sortBy,
  setSortBy,
  onClearFilters,
  hasActiveFilters
}: {
  searchTerm: string;
  setSearchTerm: (term: string) => void;
  filterBy: FilterOption;
  setFilterBy: (filter: FilterOption) => void;
  sortBy: SortOption;
  setSortBy: (sort: SortOption) => void;
  onClearFilters: () => void;
  hasActiveFilters: boolean;
}) {
=======
// Search and Filter Controls (unchanged)
function SearchAndFilterControls({ searchTerm, setSearchTerm, filterBy, setFilterBy, sortBy, setSortBy, onClearFilters, hasActiveFilters }: { searchTerm: string; setSearchTerm: (term: string) => void; filterBy: FilterOption; setFilterBy: (filter: FilterOption) => void; sortBy: SortOption; setSortBy: (sort: SortOption) => void; onClearFilters: () => void; hasActiveFilters: boolean; }) {
>>>>>>> a3cafc06
  return (
    <div className="flex flex-col gap-3 sm:gap-4 mb-4 sm:mb-6">
      {/* Search Bar */}
      <div className="relative">
        <div className="flex items-center border border-input rounded-md h-8 sm:h-9 w-full">
          <Search className="absolute left-3 top-1/2 transform -translate-y-1/2 h-4 w-4 text-muted-foreground" />
          <Input
            placeholder="Search faucets by name, symbol, or address..."
            value={searchTerm}
            onChange={(e) => setSearchTerm(e.target.value)}
            className="pl-10 pr-4 h-9 sm:h-10 text-xs sm:text-sm"
          />
          {searchTerm && (
            <Button
              variant="ghost"
              size="sm"
              onClick={() => setSearchTerm("")}
              className="absolute right-2 top-1/2 transform -translate-y-1/2 h-6 w-6 p-0"
            >
              <X className="h-3 w-3" />
            </Button>
          )}
        </div>
      </div>

      {/* Filter and Sort Controls */}
      <div className="flex flex-col sm:flex-row gap-2 sm:gap-3">
        <div className="flex items-center gap-2 flex-1">
          <div className="flex items-center border border-input rounded-md h-8 sm:h-9 px-2 w-full">
            <Filter className="h-4 w-4 text-muted-foreground mr-2" />
            <Select value={filterBy} onValueChange={(value: FilterOption) => setFilterBy(value)}>
              <SelectTrigger className="border-0 shadow-none h-full p-0 text-xs sm:text-sm focus:ring-0 focus:outline-none">
                <SelectValue placeholder="Filter by..." />
              </SelectTrigger>
              <SelectContent>
                <SelectItem value={FILTER_OPTIONS.ALL}>All Faucets</SelectItem>
                <SelectItem value={FILTER_OPTIONS.ACTIVE}>Active Only</SelectItem>
                <SelectItem value={FILTER_OPTIONS.INACTIVE}>Inactive Only</SelectItem>
                <SelectItem value={FILTER_OPTIONS.NATIVE}>Native Tokens</SelectItem>
                <SelectItem value={FILTER_OPTIONS.ERC20}>ERC20 Tokens</SelectItem>
              </SelectContent>
            </Select>
          </div>
        </div>

        <div className="flex items-center gap-2 flex-1">
          <div className="flex items-center border border-input rounded-md h-8 sm:h-9 px-2 w-full">
            <SortAsc className="h-4 w-4 text-muted-foreground mr-2" />
            <Select value={sortBy} onValueChange={(value: SortOption) => setSortBy(value)}>
              <SelectTrigger className="border-0 shadow-none h-full p-0 text-xs sm:text-sm focus:ring-0 focus:outline-none">
                <SelectValue placeholder="Sort by..." />
              </SelectTrigger>
              <SelectContent>
                <SelectItem value={SORT_OPTIONS.DEFAULT}>Default (Active First)</SelectItem>
                <SelectItem value={SORT_OPTIONS.NAME_ASC}>Name A-Z</SelectItem>
                <SelectItem value={SORT_OPTIONS.NAME_DESC}>Name Z-A</SelectItem>
<<<<<<< HEAD
                <SelectItem value={SORT_OPTIONS.BALANCE_HIGH}>Balance (High to Low)</SelectItem>
                <SelectItem value={SORT_OPTIONS.BALANCE_LOW}>Balance (Low to High)</SelectItem>
                <SelectItem value={SORT_OPTIONS.AMOUNT_HIGH}>Drop Amount (High to Low)</SelectItem>
                <SelectItem value={SORT_OPTIONS.AMOUNT_LOW}>Drop Amount (Low to High)</SelectItem>
=======
>>>>>>> a3cafc06
              </SelectContent>
            </Select>
          </div>
        </div>

        {hasActiveFilters && (
          <Button
            variant="outline"
            size="sm"
            onClick={onClearFilters}
            className="h-8 sm:h-9 text-xs sm:text-sm px-3"
          >
            <X className="h-3 w-3 mr-1" />
            Clear
          </Button>
        )}
      </div>
    </div>
  );
}

<<<<<<< HEAD
=======

// --- MAIN COMPONENT: NetworkFaucets ---

>>>>>>> a3cafc06
export default function NetworkFaucets() {
  const { chainId: chainIdStr } = useParams<{ chainId: string }>();
  const router = useRouter();
  const { provider, ensureCorrectNetwork } = useWallet();
  const { networks, setNetwork } = useNetwork();
  const { toast } = useToast();
  const { goBack } = usePreviousPage();
<<<<<<< HEAD
  const [faucets, setFaucets] = useState<FaucetData[]>([]);
  const [loadingFaucets, setLoadingFaucets] = useState(true);
  const [initialLoading, setInitialLoading] = useState(true);
=======
  
  // 🌟 State for ALL faucet metadata (lightweight)
  const [allFaucetsMeta, setAllFaucetsMeta] = useState<FaucetMeta[]>([]); 
  // 🌟 State for current page's FULL details (heavy)
  const [currentPageDetails, setCurrentPageDetails] = useState<FaucetData[]>([]);

  const [loadingInitial, setLoadingInitial] = useState(true); 
  const [loadingPageDetails, setLoadingPageDetails] = useState(false); 
  
>>>>>>> a3cafc06
  const [page, setPage] = useState(1);
  const [switchingNetwork, setSwitchingNetwork] = useState(false);
  const { width, height } = useWindowSize();

  // Search and filter states
  const [searchTerm, setSearchTerm] = useState("");
  const [filterBy, setFilterBy] = useState<FilterOption>(FILTER_OPTIONS.ALL);
  const [sortBy, setSortBy] = useState<SortOption>(SORT_OPTIONS.DEFAULT);

<<<<<<< HEAD
  // ✅ FIXED: Parse chainId with proper validation and network lookup
  const chainId = chainIdStr ? parseInt(chainIdStr, 10) : NaN;
  const network = !isNaN(chainId) ? networks.find((n) => n.chainId === chainId) : undefined;

  console.log(`🌐 NetworkFaucets: chainId=${chainId}, network=${network?.name || 'not found'}`);

  // Calculate faucetsPerPage based on screen size and viewport height
  const calculateFaucetsPerPage = useCallback(() => {
    if (!height || !width) {
      if (width < 640) return 5;
      if (width < 1024) return 8;
      return 10;
    }

    const headerHeight = width < 640 ? 60 : 120;
    const searchFilterHeight = width < 640 ? 120 : 80; // Space for search/filter controls
    const paginationHeight = width < 640 ? 50 : 60;
    const containerPadding = width < 640 ? 32 : 64;
    const cardHeight = width < 640 ? 300 : width < 1024 ? 320 : 350;
    const gridGap = width < 640 ? 12 : width < 1024 ? 16 : 24;

    const availableHeight = height - (headerHeight + searchFilterHeight + paginationHeight + containerPadding);
    const cardsPerColumn = Math.floor(availableHeight / (cardHeight + gridGap));
    const columns = width < 640 ? 1 : width < 1024 ? 2 : 3;
    let faucetsPerPage = cardsPerColumn * columns;

    faucetsPerPage = Math.max(3, Math.min(12, faucetsPerPage));
    if (faucetsPerPage <= 0) faucetsPerPage = 3;

    return faucetsPerPage;
  }, [width, height]);

  const [faucetsPerPage, setFaucetsPerPage] = useState(calculateFaucetsPerPage());

  useEffect(() => {
    const newFaucetsPerPage = calculateFaucetsPerPage();
    if (newFaucetsPerPage !== faucetsPerPage) {
      setFaucetsPerPage(newFaucetsPerPage);
      setPage(1);
    }
  }, [calculateFaucetsPerPage, faucetsPerPage]);

  // Filter and sort faucets
  const filteredAndSortedFaucets = useMemo(() => {
    let filtered = [...faucets];

    // Apply search filter
    if (searchTerm.trim()) {
      const search = searchTerm.toLowerCase().trim();
      filtered = filtered.filter((faucet) => {
        const name = (faucet.name || faucet.tokenSymbol || "").toLowerCase();
        const symbol = (faucet.tokenSymbol || "").toLowerCase();
        const address = faucet.faucetAddress.toLowerCase();
        return name.includes(search) || symbol.includes(search) || address.includes(search);
      });
    }

    // Apply type filter
    if (filterBy !== FILTER_OPTIONS.ALL) {
      filtered = filtered.filter((faucet) => {
        switch (filterBy) {
          case FILTER_OPTIONS.ACTIVE:
            return faucet.isClaimActive;
          case FILTER_OPTIONS.INACTIVE:
            return !faucet.isClaimActive;
          case FILTER_OPTIONS.NATIVE:
            return faucet.isEther;
          case FILTER_OPTIONS.ERC20:
            return !faucet.isEther;
          default:
            return true;
        }
      });
    }

    // Apply sorting
    filtered.sort((a, b) => {
      switch (sortBy) {
        case SORT_OPTIONS.DEFAULT:
          // Active first, then by latest (createdAt or startTime)
          if (a.isClaimActive !== b.isClaimActive) {
            return a.isClaimActive ? -1 : 1;
          }
          const aTime = Number(a.createdAt || a.startTime || 0);
          const bTime = Number(b.createdAt || b.startTime || 0);
          return bTime - aTime;

        case SORT_OPTIONS.NAME_ASC:
          const aName = (a.name || a.tokenSymbol || "").toLowerCase();
          const bName = (b.name || b.tokenSymbol || "").toLowerCase();
          return aName.localeCompare(bName);

        case SORT_OPTIONS.NAME_DESC:
          const aNameDesc = (a.name || a.tokenSymbol || "").toLowerCase();
          const bNameDesc = (b.name || b.tokenSymbol || "").toLowerCase();
          return bNameDesc.localeCompare(aNameDesc);

        case SORT_OPTIONS.BALANCE_HIGH:
          const aBalance = Number(formatUnits(a.balance || BigInt(0), a.tokenDecimals || 18));
          const bBalance = Number(formatUnits(b.balance || BigInt(0), b.tokenDecimals || 18));
          return bBalance - aBalance;

        case SORT_OPTIONS.BALANCE_LOW:
          const aBalanceLow = Number(formatUnits(a.balance || BigInt(0), a.tokenDecimals || 18));
          const bBalanceLow = Number(formatUnits(b.balance || BigInt(0), b.tokenDecimals || 18));
          return aBalanceLow - bBalanceLow;

        case SORT_OPTIONS.AMOUNT_HIGH:
          const aAmount = Number(formatUnits(a.claimAmount || BigInt(0), a.tokenDecimals || 18));
          const bAmount = Number(formatUnits(b.claimAmount || BigInt(0), b.tokenDecimals || 18));
          return bAmount - aAmount;

        case SORT_OPTIONS.AMOUNT_LOW:
          const aAmountLow = Number(formatUnits(a.claimAmount || BigInt(0), a.tokenDecimals || 18));
          const bAmountLow = Number(formatUnits(b.claimAmount || BigInt(0), b.tokenDecimals || 18));
          return aAmountLow - bAmountLow;

        default:
          return 0;
      }
    });

    return filtered;
  }, [faucets, searchTerm, filterBy, sortBy]);

  // ✅ FIXED: Enhanced loadFaucets function with proper network handling and metadata loading with defaults
  const loadFaucets = useCallback(async () => {
    if (!network || isNaN(chainId)) {
      console.log("Skipping loadFaucets: network undefined or invalid chainId", { chainId, network });
      setLoadingFaucets(false);
      setInitialLoading(false);
      return;
    }

    console.log(`🔄 Loading faucets for network: ${network.name} (Chain ID: ${network.chainId})`);
    setLoadingFaucets(true);
    
    try {
      // ✅ CRITICAL FIX: Create a provider for the target network to read data
      const networkProvider = new JsonRpcProvider(network.rpcUrl);
      console.log(`🔗 Using network RPC: ${network.rpcUrl}`);
      
      // ✅ Pass the network-specific provider to getFaucetsForNetwork
      const fetchedFaucets = await getFaucetsForNetwork(network, networkProvider);
      
      // ✅ Ensure all faucets have the correct network information
      const faucetsWithNetwork = fetchedFaucets
        .filter((f) => f && f.faucetAddress)
        .map((faucet) => ({
          ...faucet,
          network: network, // Ensure correct network is set
          tokenSymbol: faucet.tokenSymbol || 
            (faucet.isEther ? getNativeTokenSymbol(network.name) : "TOK")
        }));
      
      console.log(`✅ Loaded ${faucetsWithNetwork.length} faucets for ${network.name}`);
      console.log("Sample faucet:", faucetsWithNetwork[0] ? {
        address: faucetsWithNetwork[0].faucetAddress,
        network: faucetsWithNetwork[0].network?.name,
        symbol: faucetsWithNetwork[0].tokenSymbol,
        isEther: faucetsWithNetwork[0].isEther
      } : "No faucets found");
      
      // ✅ NEW: Load metadata (description and image) for each faucet with defaults
      const faucetsWithMetadata = await Promise.all(
        faucetsWithNetwork.map(async (faucet) => {
          const metadata = await loadFaucetMetadata(faucet.faucetAddress);
          
          // ✅ Apply defaults if metadata is missing
          const finalFaucet = {
            ...faucet,
            imageUrl: metadata.imageUrl || DEFAULT_FAUCET_IMAGE,
            description: metadata.description || (
              faucet.owner 
                ? getDefaultDescription(network.name, faucet.owner)
                : `A faucet for ${faucet.tokenSymbol || 'tokens'} on ${network.name}`
            )
          };
          
          return finalFaucet;
        })
      );
      
      console.log(`📝 Loaded metadata for ${faucetsWithMetadata.length} faucets (with defaults applied)`);
      
      // Set faucets with metadata
      setFaucets(faucetsWithMetadata);
      setPage(1);
    } catch (error) {
      console.error(`❌ Error loading faucets for network ${network.name} (chainId ${chainId}):`, error);
      toast({
        title: `Failed to load faucets for ${network.name}`,
        description: "Please try again later.",
        variant: "destructive",
      });
      setFaucets([]); // Clear faucets on error
    } finally {
      setLoadingFaucets(false);
      setInitialLoading(false);
    }
  }, [network, chainId, toast]);

  useEffect(() => {
    if (isNaN(chainId) || !network) {
      console.log("❌ Invalid chainId or network not found", { chainId, network, chainIdStr });
      setInitialLoading(false);
      toast({
        title: "Network Not Found",
        description: `Network with chain ID ${chainIdStr || "unknown"} is not supported`,
        variant: "destructive",
      });
      router.push("/");
      return;
    }

    console.log(`✅ Valid network found: ${network.name} (${network.chainId})`);
    loadFaucets();
  }, [chainId, network, router, toast, loadFaucets, chainIdStr]);

  const handleNetworkSwitch = async (targetChainId: number) => {
    setSwitchingNetwork(true);
    try {
      const targetNetwork = networks.find((n) => n.chainId === targetChainId);
      if (!targetNetwork) {
        throw new Error(`Target network with chainId ${targetChainId} not found`);
      }
      console.log(`🔄 Switching to network: ${targetNetwork.name} (${targetChainId})`);
      setNetwork(targetNetwork);
      await ensureCorrectNetwork(targetChainId);
    } catch (error) {
      console.error("❌ Error switching network:", error);
      toast({
        title: "Network switch failed",
        description: "Failed to switch network. Please try again.",
        variant: "destructive",
      });
    } finally {
      setSwitchingNetwork(false);
    }
  };

  const handleClearFilters = () => {
    setSearchTerm("");
    setFilterBy(FILTER_OPTIONS.ALL);
    setSortBy(SORT_OPTIONS.DEFAULT);
    setPage(1);
  };

  const hasActiveFilters = searchTerm.trim() !== "" || filterBy !== FILTER_OPTIONS.ALL || sortBy !== SORT_OPTIONS.DEFAULT;

  // Reset page when filters change
  useEffect(() => {
    setPage(1);
  }, [searchTerm, filterBy, sortBy]);

  const totalPages = Math.ceil(filteredAndSortedFaucets.length / faucetsPerPage);
  const paginatedFaucets = filteredAndSortedFaucets.slice((page - 1) * faucetsPerPage, page * faucetsPerPage);

  const getPageButtons = () => {
    const buttons = [];
    const maxButtons = 5;
    const start = Math.max(1, page - Math.floor(maxButtons / 2));
    const end = Math.min(totalPages, start + maxButtons - 1);

    if (start > 1) {
      buttons.push(
        <Button
          key={1}
          variant={1 === page ? "default" : "outline"}
          size="sm"
          onClick={() => setPage(1)}
          className="w-8 h-8 sm:w-9 sm:h-9 text-xs sm:text-sm"
        >
          1
        </Button>
      );
      if (start > 2) buttons.push(<span key="start-ellipsis" className="text-xs sm:text-sm">...</span>);
    }

    for (let p = start; p <= end; p++) {
      buttons.push(
        <Button
          key={p}
          variant={p === page ? "default" : "outline"}
          size="sm"
          onClick={() => setPage(p)}
          className="w-8 h-8 sm:w-9 sm:h-9 text-xs sm:text-sm"
        >
          {p}
        </Button>
      );
    }

    if (end < totalPages) {
      if (end < totalPages - 1) buttons.push(<span key="end-ellipsis" className="text-xs sm:text-sm">...</span>);
      buttons.push(
        <Button
          key={totalPages}
          variant={totalPages === page ? "default" : "outline"}
          size="sm"
          onClick={() => setPage(totalPages)}
          className="w-8 h-8 sm:w-9 sm:h-9 text-xs sm:text-sm"
        >
          {totalPages}
        </Button>
      );
    }

    return buttons;
  };

  // ✅ UPDATED: Show LoadingPage during initial load
  if (initialLoading) {
=======
  // Parse chainId and find network
  const chainId = chainIdStr ? parseInt(chainIdStr, 10) : NaN;
  const network = !isNaN(chainId) ? networks.find((n) => n.chainId === chainId) : undefined;

  // Calculate faucetsPerPage
  const calculateFaucetsPerPage = useCallback(() => {
    // Determine responsive pagination size (e.g., 6 for desktop, 3 for mobile)
    const columns = width < 640 ? 1 : width < 1024 ? 2 : 3;
    let cardsPerColumn = Math.floor((height * 0.7) / 350); // Estimate card height ~350px, use 70% of screen height
    cardsPerColumn = Math.max(1, cardsPerColumn);
    let faucetsPerPage = cardsPerColumn * columns;

    faucetsPerPage = Math.max(3, Math.min(12, faucetsPerPage));
    return faucetsPerPage;
  }, [width, height]);

  const [faucetsPerPage, setFaucetsPerPage] = useState(calculateFaucetsPerPage());

  useEffect(() => {
    const newFaucetsPerPage = calculateFaucetsPerPage();
    if (newFaucetsPerPage !== faucetsPerPage) {
      setFaucetsPerPage(newFaucetsPerPage);
      setPage(1);
    }
  }, [calculateFaucetsPerPage, faucetsPerPage]);


  // 🌟 STEP 1: Filter and sort the ALL FAUCET METADATA (Lightweight)
  const filteredAndSortedMeta = useMemo(() => {
    let filtered = [...allFaucetsMeta]; 

    // Apply search filter
    if (searchTerm.trim()) {
      const search = searchTerm.toLowerCase().trim();
      filtered = filtered.filter((faucet) => {
        const name = (faucet.name || faucet.tokenSymbol || "").toLowerCase();
        const symbol = (faucet.tokenSymbol || "").toLowerCase();
        const address = faucet.faucetAddress.toLowerCase();
        return name.includes(search) || symbol.includes(search) || address.includes(search);
      });
    }

    // Apply type filter
    if (filterBy !== FILTER_OPTIONS.ALL) {
      filtered = filtered.filter((faucet) => {
        switch (filterBy) {
          case FILTER_OPTIONS.ACTIVE: return faucet.isClaimActive;
          case FILTER_OPTIONS.INACTIVE: return !faucet.isClaimActive;
          case FILTER_OPTIONS.NATIVE: return faucet.isEther;
          case FILTER_OPTIONS.ERC20: return !faucet.isEther;
          default: return true;
        }
      });
    }

    // Apply sorting (Only supports sorting by active status and creation time/name)
    filtered.sort((a, b) => {
      switch (sortBy) {
        case SORT_OPTIONS.DEFAULT:
          if (a.isClaimActive !== b.isClaimActive) {
            return a.isClaimActive ? -1 : 1;
          }
          const aTime = Number(a.createdAt || 0);
          const bTime = Number(b.createdAt || 0);
          return bTime - aTime;
        case SORT_OPTIONS.NAME_ASC:
          const aName = (a.name || a.tokenSymbol || "").toLowerCase();
          const bName = (b.name || b.tokenSymbol || "").toLowerCase();
          return aName.localeCompare(bName);
        case SORT_OPTIONS.NAME_DESC:
          const aNameDesc = (a.name || a.tokenSymbol || "").toLowerCase();
          const bNameDesc = (b.name || b.tokenSymbol || "").toLowerCase();
          return bNameDesc.localeCompare(aNameDesc);
        default:
          return 0;
      }
    });

    return filtered;
  }, [allFaucetsMeta, searchTerm, filterBy, sortBy]);


  // 🌟 CORE FUNCTION 1: Load ALL Faucet Addresses/Minimal Metadata (FAST)
  const loadAllFaucetsMetadata = useCallback(async () => {
    if (!network || isNaN(chainId)) return;

    setLoadingInitial(true);
    
    try {
        const networkProvider = new JsonRpcProvider(network.rpcUrl);
        
        // 🌟 CRITICAL: This function must aggregate results from ALL network.factoryAddresses.
        const metaList: FaucetMeta[] = await getFaucetsForNetwork(network, networkProvider);
        
        setAllFaucetsMeta(metaList);
        setPage(1); 
        console.log(`✅ Total ${metaList.length} unique faucets loaded for ${network.name} from multiple factories.`);

    } catch (error) {
        console.error("❌ Error loading all faucet metadata:", error);
        toast({ title: "Failed to load faucet list", variant: "destructive" });
        setAllFaucetsMeta([]);
    } finally {
        setLoadingInitial(false);
    }
  }, [network, chainId, toast]);


  // 🌟 CORE FUNCTION 2: Load Full Details for the Current Page (Heavy Fetch)
  const loadCurrentPageDetails = useCallback(async (
      page: number, 
      perPage: number, 
      sortedMeta: FaucetMeta[]
  ) => {
      if (!network || isNaN(chainId) || sortedMeta.length === 0) {
          setCurrentPageDetails([]);
          setLoadingPageDetails(false);
          return;
      }

      setLoadingPageDetails(true);
      setCurrentPageDetails([]); 

      try {
          // 1. Determine the FaucetMeta objects for the current page
          const startIndex = (page - 1) * perPage;
          const endIndex = page * perPage;
          const metaToFetch = sortedMeta.slice(startIndex, endIndex);

          if (metaToFetch.length === 0) return;

          console.log(`Fetching details for page ${page}: ${metaToFetch.length} faucets`);

          const networkProvider = new JsonRpcProvider(network.rpcUrl);

          // 2. Fetch the full details in parallel, calling the correct factory for each faucet
          const detailPromises = metaToFetch.map(async (meta) => {
              // 🌟 CRITICAL: Call the specific factory using the address stored in meta
              const faucetDetail = await getFaucetDetailsFromFactory(
                  meta.factoryAddress, 
                  meta.faucetAddress, 
                  networkProvider
              );
              
              // 3. Load off-chain metadata (description and image) and merge
              const metadata = await loadFaucetMetadata(faucetDetail.faucetAddress);
              
              return {
                  ...faucetDetail,
                  network: network,
                  tokenSymbol: faucetDetail.tokenSymbol || 
                      (faucetDetail.isEther ? getNativeTokenSymbol(network.name) : "TOK"),
                  imageUrl: metadata.imageUrl || DEFAULT_FAUCET_IMAGE,
                  description: metadata.description || (
                      faucetDetail.owner 
                          ? getDefaultDescription(network.name, faucetDetail.owner)
                          : `A faucet for ${faucetDetail.tokenSymbol || 'tokens'} on ${network.name}`
                  ),
                  createdAt: meta.createdAt || faucetDetail.createdAt,
                  tokenDecimals: faucetDetail.tokenDecimals || 18, // Ensure decimals is set
              } as FaucetData;
          });
          
          const detailedFaucets: FaucetData[] = await Promise.all(detailPromises);

          setCurrentPageDetails(detailedFaucets);
      } catch (error) {
          console.error("❌ Error loading page details:", error);
          toast({ title: "Failed to load faucet details for page", variant: "destructive" });
      } finally {
          setLoadingPageDetails(false);
      }
  }, [network, chainId, toast, faucetsPerPage]);


  // Effect 1: Trigger initial load of ALL addresses/minimal metadata 
  useEffect(() => {
    if (isNaN(chainId) || !network) {
      console.log("❌ Invalid chainId or network not found", { chainId, network, chainIdStr });
      setLoadingInitial(false);
      toast({
        title: "Network Not Found",
        description: `Network with chain ID ${chainIdStr || "unknown"} is not supported`,
        variant: "destructive",
      });
      router.push("/");
      return;
    }

    loadAllFaucetsMetadata();
  }, [chainId, network, router, toast, loadAllFaucetsMetadata, chainIdStr]);
  

  // Effect 2: Trigger detailed page load whenever page/filters/perPage changes
  useEffect(() => {
    if (!loadingInitial && filteredAndSortedMeta.length > 0) {
        loadCurrentPageDetails(page, faucetsPerPage, filteredAndSortedMeta);
    } else if (!loadingInitial) {
        setCurrentPageDetails([]);
        setLoadingPageDetails(false);
    }
  }, [
    page, 
    faucetsPerPage, 
    filteredAndSortedMeta,
    loadingInitial, 
    loadCurrentPageDetails
  ]);

  // Handle page reset on filter change
  useEffect(() => {
    setPage(1);
  }, [searchTerm, filterBy, sortBy]);


  const handleNetworkSwitch = async (targetChainId: number) => {
    setSwitchingNetwork(true);
    try {
      const targetNetwork = networks.find((n) => n.chainId === targetChainId);
      if (!targetNetwork) {
        throw new Error(`Target network with chainId ${targetChainId} not found`);
      }
      setNetwork(targetNetwork);
      await ensureCorrectNetwork(targetChainId);
    } catch (error) {
      console.error("❌ Error switching network:", error);
      toast({ title: "Network switch failed", description: "Failed to switch network. Please try again.", variant: "destructive", });
    } finally {
      setSwitchingNetwork(false);
    }
  };

  const handleClearFilters = () => {
    setSearchTerm("");
    setFilterBy(FILTER_OPTIONS.ALL);
    setSortBy(SORT_OPTIONS.DEFAULT);
    setPage(1);
  };

  const hasActiveFilters = searchTerm.trim() !== "" || filterBy !== FILTER_OPTIONS.ALL || sortBy !== SORT_OPTIONS.DEFAULT;

  
  // Total pages based on the FILTERED/SORTED META LIST
  const totalPages = Math.ceil(filteredAndSortedMeta.length / faucetsPerPage);
  
  // The actual faucets to render are in currentPageDetails
  const faucetsToRender = currentPageDetails;
  
  // Show the global loading state
  const isLoading = loadingInitial || loadingPageDetails;


  const getPageButtons = () => {
    const buttons = [];
    const maxButtons = 5;
    const start = Math.max(1, page - Math.floor(maxButtons / 2));
    const end = Math.min(totalPages, start + maxButtons - 1);

    if (start > 1) {
      buttons.push(<Button key={1} variant={1 === page ? "default" : "outline"} size="sm" onClick={() => setPage(1)} className="w-8 h-8 sm:w-9 sm:h-9 text-xs sm:text-sm">1</Button>);
      if (start > 2) buttons.push(<span key="start-ellipsis" className="text-xs sm:text-sm">...</span>);
    }

    for (let p = start; p <= end; p++) {
      buttons.push(
        <Button
          key={p}
          variant={p === page ? "default" : "outline"}
          size="sm"
          onClick={() => setPage(p)}
          className="w-8 h-8 sm:w-9 sm:h-9 text-xs sm:text-sm"
        >
          {p}
        </Button>
      );
    }

    if (end < totalPages) {
      if (end < totalPages - 1) buttons.push(<span key="end-ellipsis" className="text-xs sm:text-sm">...</span>);
      buttons.push(<Button key={totalPages} variant={totalPages === page ? "default" : "outline"} size="sm" onClick={() => setPage(totalPages)} className="w-8 h-8 sm:w-9 sm:h-9 text-xs sm:text-sm">{totalPages}</Button>);
    }

    return buttons;
  };

  if (loadingInitial) {
>>>>>>> a3cafc06
    return <LoadingPage />;
  }

  return (
    <div className="container mx-auto px-3 sm:px-4 md:px-6 lg:px-8 py-4 sm:py-6 md:py-8 space-y-4 sm:space-y-6">
      {/* Header with Back Button */}
      <div className="flex items-center gap-4 mb-6">
        <Button 
          variant="outline" 
          size="sm" 
          onClick={goBack}
          className="flex items-center gap-2"
        >
          <ArrowLeft className="h-4 w-4" />
          Back
        </Button>
        <div className="flex-1">
          <Header
            pageTitle={`Faucets on ${network?.name || "Unknown Network"}`}
<<<<<<< HEAD
            onRefresh={loadFaucets}
            loading={loadingFaucets}
=======
            onRefresh={loadAllFaucetsMetadata} 
            loading={isLoading}
>>>>>>> a3cafc06
          />
        </div>
      </div>

      {/* Search and Filter Controls */}
      <SearchAndFilterControls
        searchTerm={searchTerm}
        setSearchTerm={setSearchTerm}
        filterBy={filterBy}
        setFilterBy={setFilterBy}
        sortBy={sortBy}
        setSortBy={setSortBy}
        onClearFilters={handleClearFilters}
        hasActiveFilters={hasActiveFilters}
      />

<<<<<<< HEAD
      {/* ✅ UPDATED: Show loading state only for content loading, not initial page load */}
      {loadingFaucets && !initialLoading ? (
        <div className="flex justify-center items-center py-8 sm:py-10 md:py-12">
          <div className="text-center">
            <div className="animate-spin rounded-full h-8 w-8 sm:h-10 sm:w-10 md:h-12 md:w-12 border-b-2 border-primary mx-auto"></div>
            <p className="mt-3 sm:mt-4 text-xs sm:text-sm md:text-base">Loading faucets...</p>
          </div>
        </div>
      ) : filteredAndSortedFaucets.length === 0 ? (
=======
      {/* Conditional Rendering based on state */}
      {isLoading ? (
        <div className="flex justify-center items-center py-8 sm:py-10 md:py-12">
          <div className="text-center">
            <div className="animate-spin rounded-full h-8 w-8 sm:h-10 sm:w-10 md:h-12 md:w-12 border-b-2 border-primary mx-auto"></div>
            <p className="mt-3 sm:mt-4 text-xs sm:text-sm md:text-base">
                {loadingInitial ? "Loading all faucet list..." : "Fetching current page details..."}
            </p>
          </div>
        </div>
      ) : filteredAndSortedMeta.length === 0 ? (
>>>>>>> a3cafc06
        <Card className="w-full max-w-[400px] mx-auto">
          <CardContent className="flex flex-col items-center justify-center py-6 sm:py-8 md:py-10">
            <Coins className="h-8 w-8 sm:h-10 sm:w-10 md:h-12 md:w-12 text-muted-foreground mb-2 sm:mb-3 md:mb-4" />
            <h3 className="text-base sm:text-lg md:text-xl font-medium mb-1 sm:mb-2">
<<<<<<< HEAD
              {faucets.length === 0 ? "No Faucets Found" : "No Matching Faucets"}
            </h3>
            <p className="text-xs sm:text-sm md:text-base text-muted-foreground mb-3 sm:mb-4 md:mb-6 text-center">
              {faucets.length === 0 
=======
              {allFaucetsMeta.length === 0 ? "No Faucets Found" : "No Matching Faucets"}
            </h3>
            <p className="text-xs sm:text-sm md:text-base text-muted-foreground mb-3 sm:mb-4 md:mb-6 text-center">
              {allFaucetsMeta.length === 0 
>>>>>>> a3cafc06
                ? `No faucets are available on ${network?.name || "this network"} yet.`
                : "Try adjusting your search or filter criteria."
              }
            </p>
<<<<<<< HEAD
            {faucets.length === 0 ? (
=======
            {allFaucetsMeta.length === 0 ? (
>>>>>>> a3cafc06
              <Link href="/create">
                <Button className="h-8 sm:h-9 md:h-10 text-xs sm:text-sm md:text-base">
                  Create Faucet
                </Button>
              </Link>
            ) : (
              <Button 
                onClick={handleClearFilters}
                className="h-8 sm:h-9 md:h-10 text-xs sm:text-sm md:text-base"
              >
                Clear Filters
              </Button>
            )}
          </CardContent>
        </Card>
      ) : (
        <>
          {/* Results Summary */}
          <div className="flex flex-col sm:flex-row justify-between items-start sm:items-center gap-2 text-xs sm:text-sm text-muted-foreground">
            <span>
<<<<<<< HEAD
              Showing {filteredAndSortedFaucets.length} of {faucets.length} faucets on {network?.name || "Unknown Network"}
=======
              Showing {filteredAndSortedMeta.length} of {allFaucetsMeta.length} faucets on {network?.name || "Unknown Network"}
>>>>>>> a3cafc06
              {hasActiveFilters && " (filtered)"}
            </span>
            {hasActiveFilters && (
              <div className="flex items-center gap-2">
                <span className="text-primary font-medium">Filters applied</span>
                <Button
                  variant="ghost"
                  size="sm"
                  onClick={handleClearFilters}
                  className="h-6 text-xs px-2"
                >
                  Clear all
                </Button>
              </div>
            )}
          </div>

          <div className="grid grid-cols-1 sm:grid-cols-2 lg:grid-cols-3 gap-3 sm:gap-4 md:gap-6">
<<<<<<< HEAD
            {paginatedFaucets.map((faucet) => (
=======
            {/* Render the details of the CURRENT PAGE ONLY */}
            {faucetsToRender.map((faucet) => (
>>>>>>> a3cafc06
              <FaucetCard
                key={`${faucet.faucetAddress}-${network?.chainId || chainId}`}
                faucet={faucet}
                onNetworkSwitch={() => handleNetworkSwitch(faucet.network?.chainId || 0)}
              />
            ))}
          </div>

          {totalPages > 1 && (
            <div className="flex flex-col sm:flex-row justify-between items-center gap-3 sm:gap-4 mt-4 sm:mt-6">
              <div className="text-xs sm:text-sm md:text-base text-muted-foreground text-center sm:text-left">
                Showing {(page - 1) * faucetsPerPage + 1} to{" "}
<<<<<<< HEAD
                {Math.min(page * faucetsPerPage, filteredAndSortedFaucets.length)} of {filteredAndSortedFaucets.length} faucets
=======
                {Math.min(page * faucetsPerPage, filteredAndSortedMeta.length)} of {filteredAndSortedMeta.length} faucets
>>>>>>> a3cafc06
              </div>
              <div className="flex items-center gap-1 sm:gap-2 flex-wrap justify-center">
                <Button
                  variant="outline"
                  size="sm"
                  onClick={() => setPage((p) => Math.max(1, p - 1))}
<<<<<<< HEAD
                  disabled={page === 1 || loadingFaucets}
=======
                  disabled={page === 1 || isLoading}
>>>>>>> a3cafc06
                  className="h-8 sm:h-9 md:h-10 text-xs sm:text-sm md:text-base px-2 sm:px-3"
                >
                  Previous
                </Button>
                {getPageButtons()}
                <Button
                  variant="outline"
                  size="sm"
                  onClick={() => setPage((p) => Math.min(totalPages, p + 1))}
<<<<<<< HEAD
                  disabled={page === totalPages || loadingFaucets}
=======
                  disabled={page === totalPages || isLoading}
>>>>>>> a3cafc06
                  className="h-8 sm:h-9 md:h-10 text-xs sm:text-sm md:text-base px-2 sm:px-3"
                >
                  Next
                </Button>
              </div>
            </div>
          )}
        </>
      )}
    </div>
  );
}<|MERGE_RESOLUTION|>--- conflicted
+++ resolved
@@ -10,20 +10,14 @@
 import { Button } from "@/components/ui/button";
 import { Input } from "@/components/ui/input";
 import { Select, SelectContent, SelectItem, SelectTrigger, SelectValue } from "@/components/ui/select";
-<<<<<<< HEAD
-import { getFaucetsForNetwork } from "@/lib/faucet";
-=======
 // NOTE: These utility functions must be implemented in your lib/faucet.ts
 import { getFaucetsForNetwork, getFaucetDetailsFromFactory } from "@/lib/faucet"; 
->>>>>>> a3cafc06
 import { formatUnits, Contract, ZeroAddress, JsonRpcProvider } from "ethers";
 import { Coins, Clock, Search, Filter, SortAsc, X, ArrowLeft } from "lucide-react";
 import { Badge } from "@/components/ui/badge";
 import { ERC20_ABI } from "@/lib/abis";
 import { Header } from "@/components/header";
 import Link from "next/link";
-<<<<<<< HEAD
-=======
 
 // --- CONFIGURATION PLACEHOLDERS ---
 // ⚠️ IMPORTANT: Replace this ABI with the correct one for your Faucet Factory Contracts
@@ -36,14 +30,9 @@
 // and call getAllFaucets on each one, returning a merged FaucetMeta[] list.
 // The implementation of getFaucetDetailsFromFactory must call getFaucetDetails on the specific factory.
 // --- END: CONFIGURATION PLACEHOLDERS ---
->>>>>>> a3cafc06
-
-// Default image and description constants
+
 const DEFAULT_FAUCET_IMAGE = "/default.jpeg";
 
-<<<<<<< HEAD
-// Types for better type safety
-=======
 // 🌟 LIGHTWEIGHT STRUCTURE (For sorting/filtering all faucets)
 interface FaucetMeta {
   faucetAddress: string;
@@ -57,7 +46,6 @@
 }
 
 // 🌟 FULL DETAIL STRUCTURE (For rendering the current page)
->>>>>>> a3cafc06
 interface FaucetData {
   faucetAddress: string;
   name?: string;
@@ -70,29 +58,14 @@
   endTime?: string | number;
   isClaimActive: boolean;
   token?: string;
-<<<<<<< HEAD
-  network?: {
-    chainId: number;
-    name: string;
-    description?: string;
-    imageUrl?: string;
-    color: string;
-  };
-  createdAt?: string | number; // For sorting by latest
-  description?: string;
-  imageUrl?: string;
-  owner?: string; // Faucet owner address
-=======
   network?: Network;
   createdAt?: string | number;
   description?: string;
   imageUrl?: string;
   owner?: string;
   factoryAddress: string;
->>>>>>> a3cafc06
 }
 
-// Filter and sort options
 const FILTER_OPTIONS = {
   ALL: 'all',
   ACTIVE: 'active',
@@ -102,32 +75,18 @@
 } as const;
 
 const SORT_OPTIONS = {
-<<<<<<< HEAD
-  DEFAULT: 'default', // Active first, then by latest
-  NAME_ASC: 'name_asc',
-  NAME_DESC: 'name_desc',
-  BALANCE_HIGH: 'balance_high',
-  BALANCE_LOW: 'balance_low',
-  AMOUNT_HIGH: 'amount_high',
-  AMOUNT_LOW: 'amount_low'
-=======
   DEFAULT: 'default', 
   NAME_ASC: 'name_asc',
   NAME_DESC: 'name_desc',
   // NOTE: We remove Balance/Amount sorts as this data is not loaded in FaucetMeta
->>>>>>> a3cafc06
 } as const;
 
 type FilterOption = typeof FILTER_OPTIONS[keyof typeof FILTER_OPTIONS];
 type SortOption = typeof SORT_OPTIONS[keyof typeof SORT_OPTIONS];
 
-<<<<<<< HEAD
-// Hook to track window size
-=======
 
 // --- UTILITY HOOKS AND HELPERS (Original Code) ---
 
->>>>>>> a3cafc06
 function useWindowSize() {
   const [windowSize, setWindowSize] = useState<{ width: number; height: number }>({
     width: typeof window !== "undefined" ? window.innerWidth : 0,
@@ -152,28 +111,12 @@
   return windowSize;
 }
 
-// Hook for back navigation
 function usePreviousPage() {
   const router = useRouter();
   const [canGoBack, setCanGoBack] = useState(false);
-<<<<<<< HEAD
-
-  useEffect(() => {
-    // Check if there's a previous page in history
-    setCanGoBack(window.history.length > 1);
-  }, []);
-
-  const goBack = useCallback(() => {
-    if (canGoBack) {
-      router.back();
-    } else {
-      router.push('/');
-    }
-=======
   useEffect(() => { setCanGoBack(window.history.length > 1); }, []);
   const goBack = useCallback(() => {
     if (canGoBack) { router.back(); } else { router.push('/'); }
->>>>>>> a3cafc06
   }, [router, canGoBack]);
   return { goBack, canGoBack };
 }
@@ -183,14 +126,7 @@
     const response = await fetch(`https://fauctdrop-backend.onrender.com/faucet-metadata/${faucetAddress}`)
     if (response.ok) {
       const result = await response.json()
-<<<<<<< HEAD
-      return {
-        description: result.description,
-        imageUrl: result.imageUrl
-      }
-=======
       return { description: result.description, imageUrl: result.imageUrl }
->>>>>>> a3cafc06
     }
   } catch (error) {
     console.warn('Could not load faucet metadata:', error)
@@ -198,24 +134,6 @@
   return {}
 }
 
-<<<<<<< HEAD
-// ✅ Helper function to get native token symbol based on network
-const getNativeTokenSymbol = (networkName: string): string => {
-  switch (networkName) {
-    case "Celo":
-      return "CELO"
-    case "Lisk":
-    case "Arbitrum":
-    case "Base":
-    case "Ethereum":
-      return "ETH"
-    case "Polygon":
-      return "MATIC"
-    case "Optimism":
-      return "ETH"
-    default:
-      return "ETH"
-=======
 const getNativeTokenSymbol = (networkName: string): string => {
   switch (networkName) {
     case "Celo": return "CELO"
@@ -226,34 +144,15 @@
     case "Polygon": return "MATIC"
     case "Optimism": return "ETH"
     default: return "ETH"
->>>>>>> a3cafc06
   }
 }
 
-// ✅ NEW: Helper function to generate default description
 const getDefaultDescription = (networkName: string, ownerAddress: string): string => {
   return `This is a faucet on ${networkName} by ${ownerAddress.slice(0, 6)}...${ownerAddress.slice(-4)}`;
 }
 
-<<<<<<< HEAD
-// TokenBalance component
-function TokenBalance({
-  tokenAddress,
-  tokenSymbol,
-  tokenDecimals,
-  isNativeToken,
-  networkChainId,
-}: {
-  tokenAddress: string;
-  tokenSymbol: string;
-  tokenDecimals: number;
-  isNativeToken: boolean;
-  networkChainId: number;
-}) {
-=======
 // TokenBalance component (unchanged)
 function TokenBalance({ tokenAddress, tokenSymbol, tokenDecimals, isNativeToken, networkChainId }: { tokenAddress: string; tokenSymbol: string; tokenDecimals: number; isNativeToken: boolean; networkChainId: number; }) {
->>>>>>> a3cafc06
   const { provider, address } = useWallet();
   const [balance, setBalance] = useState<string>("0");
   const [loading, setLoading] = useState(true);
@@ -293,11 +192,7 @@
   );
 }
 
-<<<<<<< HEAD
-// FaucetCard component
-=======
 // FaucetCard component (unchanged)
->>>>>>> a3cafc06
 function FaucetCard({ faucet, onNetworkSwitch }: { faucet: FaucetData; onNetworkSwitch: () => Promise<void> }) {
   const { chainId } = useWallet();
   const isOnCorrectNetwork = chainId === faucet.network?.chainId;
@@ -342,10 +237,6 @@
     return () => clearInterval(interval);
   }, [faucet.startTime, faucet.endTime, faucet.isClaimActive]);
 
-<<<<<<< HEAD
-  // ✅ FIXED: Ensure proper token symbol display based on network
-=======
->>>>>>> a3cafc06
   const displayTokenSymbol = faucet.tokenSymbol || 
     (faucet.isEther ? getNativeTokenSymbol(faucet.network?.name || "Ethereum") : "TOK");
 
@@ -366,48 +257,25 @@
               </span>
             )}
             {faucet.network && (
-<<<<<<< HEAD
-              // <div className="absolute top-2 sm:top-3 right-2 sm:right-3">
-=======
->>>>>>> a3cafc06
                 <Badge
                   style={{ backgroundColor: faucet.network.color }}
                   className="text-white text-[10px] sm:text-xs md:text-sm font-medium px-1.5 sm:px-2 py-0.5 sm:py-1"
                 >
                   {faucet.network.name}
                 </Badge>
-<<<<<<< HEAD
-              // </div>
-=======
->>>>>>> a3cafc06
             )}
           </div>
         </CardTitle>
         
-<<<<<<< HEAD
-        {/* Add image (use default if not available) */}
-=======
->>>>>>> a3cafc06
         <div className="px-3 sm:px-4 pt-2">
           <img 
             src={faucet.imageUrl || DEFAULT_FAUCET_IMAGE} 
             alt={faucet.name || 'Faucet'} 
             className="w-full h-32 sm:h-40 object-cover rounded-lg"
-<<<<<<< HEAD
-            onError={(e) => {
-              // Fallback to default image if custom image fails to load
-              e.currentTarget.src = DEFAULT_FAUCET_IMAGE;
-            }}
-          />
-        </div>
-        
-        {/* Add description (use default if not available) */}
-=======
             onError={(e) => { e.currentTarget.src = DEFAULT_FAUCET_IMAGE; }}
           />
         </div>
         
->>>>>>> a3cafc06
         <div className="px-3 sm:px-4 pb-2">
           <p className="text-xs text-muted-foreground line-clamp-2">
             {faucet.description || (faucet.network && faucet.owner 
@@ -506,31 +374,8 @@
   );
 }
 
-<<<<<<< HEAD
-// Search and Filter Controls
-function SearchAndFilterControls({
-  searchTerm,
-  setSearchTerm,
-  filterBy,
-  setFilterBy,
-  sortBy,
-  setSortBy,
-  onClearFilters,
-  hasActiveFilters
-}: {
-  searchTerm: string;
-  setSearchTerm: (term: string) => void;
-  filterBy: FilterOption;
-  setFilterBy: (filter: FilterOption) => void;
-  sortBy: SortOption;
-  setSortBy: (sort: SortOption) => void;
-  onClearFilters: () => void;
-  hasActiveFilters: boolean;
-}) {
-=======
 // Search and Filter Controls (unchanged)
 function SearchAndFilterControls({ searchTerm, setSearchTerm, filterBy, setFilterBy, sortBy, setSortBy, onClearFilters, hasActiveFilters }: { searchTerm: string; setSearchTerm: (term: string) => void; filterBy: FilterOption; setFilterBy: (filter: FilterOption) => void; sortBy: SortOption; setSortBy: (sort: SortOption) => void; onClearFilters: () => void; hasActiveFilters: boolean; }) {
->>>>>>> a3cafc06
   return (
     <div className="flex flex-col gap-3 sm:gap-4 mb-4 sm:mb-6">
       {/* Search Bar */}
@@ -587,13 +432,6 @@
                 <SelectItem value={SORT_OPTIONS.DEFAULT}>Default (Active First)</SelectItem>
                 <SelectItem value={SORT_OPTIONS.NAME_ASC}>Name A-Z</SelectItem>
                 <SelectItem value={SORT_OPTIONS.NAME_DESC}>Name Z-A</SelectItem>
-<<<<<<< HEAD
-                <SelectItem value={SORT_OPTIONS.BALANCE_HIGH}>Balance (High to Low)</SelectItem>
-                <SelectItem value={SORT_OPTIONS.BALANCE_LOW}>Balance (Low to High)</SelectItem>
-                <SelectItem value={SORT_OPTIONS.AMOUNT_HIGH}>Drop Amount (High to Low)</SelectItem>
-                <SelectItem value={SORT_OPTIONS.AMOUNT_LOW}>Drop Amount (Low to High)</SelectItem>
-=======
->>>>>>> a3cafc06
               </SelectContent>
             </Select>
           </div>
@@ -615,12 +453,9 @@
   );
 }
 
-<<<<<<< HEAD
-=======
 
 // --- MAIN COMPONENT: NetworkFaucets ---
 
->>>>>>> a3cafc06
 export default function NetworkFaucets() {
   const { chainId: chainIdStr } = useParams<{ chainId: string }>();
   const router = useRouter();
@@ -628,11 +463,6 @@
   const { networks, setNetwork } = useNetwork();
   const { toast } = useToast();
   const { goBack } = usePreviousPage();
-<<<<<<< HEAD
-  const [faucets, setFaucets] = useState<FaucetData[]>([]);
-  const [loadingFaucets, setLoadingFaucets] = useState(true);
-  const [initialLoading, setInitialLoading] = useState(true);
-=======
   
   // 🌟 State for ALL faucet metadata (lightweight)
   const [allFaucetsMeta, setAllFaucetsMeta] = useState<FaucetMeta[]>([]); 
@@ -642,7 +472,6 @@
   const [loadingInitial, setLoadingInitial] = useState(true); 
   const [loadingPageDetails, setLoadingPageDetails] = useState(false); 
   
->>>>>>> a3cafc06
   const [page, setPage] = useState(1);
   const [switchingNetwork, setSwitchingNetwork] = useState(false);
   const { width, height } = useWindowSize();
@@ -652,321 +481,6 @@
   const [filterBy, setFilterBy] = useState<FilterOption>(FILTER_OPTIONS.ALL);
   const [sortBy, setSortBy] = useState<SortOption>(SORT_OPTIONS.DEFAULT);
 
-<<<<<<< HEAD
-  // ✅ FIXED: Parse chainId with proper validation and network lookup
-  const chainId = chainIdStr ? parseInt(chainIdStr, 10) : NaN;
-  const network = !isNaN(chainId) ? networks.find((n) => n.chainId === chainId) : undefined;
-
-  console.log(`🌐 NetworkFaucets: chainId=${chainId}, network=${network?.name || 'not found'}`);
-
-  // Calculate faucetsPerPage based on screen size and viewport height
-  const calculateFaucetsPerPage = useCallback(() => {
-    if (!height || !width) {
-      if (width < 640) return 5;
-      if (width < 1024) return 8;
-      return 10;
-    }
-
-    const headerHeight = width < 640 ? 60 : 120;
-    const searchFilterHeight = width < 640 ? 120 : 80; // Space for search/filter controls
-    const paginationHeight = width < 640 ? 50 : 60;
-    const containerPadding = width < 640 ? 32 : 64;
-    const cardHeight = width < 640 ? 300 : width < 1024 ? 320 : 350;
-    const gridGap = width < 640 ? 12 : width < 1024 ? 16 : 24;
-
-    const availableHeight = height - (headerHeight + searchFilterHeight + paginationHeight + containerPadding);
-    const cardsPerColumn = Math.floor(availableHeight / (cardHeight + gridGap));
-    const columns = width < 640 ? 1 : width < 1024 ? 2 : 3;
-    let faucetsPerPage = cardsPerColumn * columns;
-
-    faucetsPerPage = Math.max(3, Math.min(12, faucetsPerPage));
-    if (faucetsPerPage <= 0) faucetsPerPage = 3;
-
-    return faucetsPerPage;
-  }, [width, height]);
-
-  const [faucetsPerPage, setFaucetsPerPage] = useState(calculateFaucetsPerPage());
-
-  useEffect(() => {
-    const newFaucetsPerPage = calculateFaucetsPerPage();
-    if (newFaucetsPerPage !== faucetsPerPage) {
-      setFaucetsPerPage(newFaucetsPerPage);
-      setPage(1);
-    }
-  }, [calculateFaucetsPerPage, faucetsPerPage]);
-
-  // Filter and sort faucets
-  const filteredAndSortedFaucets = useMemo(() => {
-    let filtered = [...faucets];
-
-    // Apply search filter
-    if (searchTerm.trim()) {
-      const search = searchTerm.toLowerCase().trim();
-      filtered = filtered.filter((faucet) => {
-        const name = (faucet.name || faucet.tokenSymbol || "").toLowerCase();
-        const symbol = (faucet.tokenSymbol || "").toLowerCase();
-        const address = faucet.faucetAddress.toLowerCase();
-        return name.includes(search) || symbol.includes(search) || address.includes(search);
-      });
-    }
-
-    // Apply type filter
-    if (filterBy !== FILTER_OPTIONS.ALL) {
-      filtered = filtered.filter((faucet) => {
-        switch (filterBy) {
-          case FILTER_OPTIONS.ACTIVE:
-            return faucet.isClaimActive;
-          case FILTER_OPTIONS.INACTIVE:
-            return !faucet.isClaimActive;
-          case FILTER_OPTIONS.NATIVE:
-            return faucet.isEther;
-          case FILTER_OPTIONS.ERC20:
-            return !faucet.isEther;
-          default:
-            return true;
-        }
-      });
-    }
-
-    // Apply sorting
-    filtered.sort((a, b) => {
-      switch (sortBy) {
-        case SORT_OPTIONS.DEFAULT:
-          // Active first, then by latest (createdAt or startTime)
-          if (a.isClaimActive !== b.isClaimActive) {
-            return a.isClaimActive ? -1 : 1;
-          }
-          const aTime = Number(a.createdAt || a.startTime || 0);
-          const bTime = Number(b.createdAt || b.startTime || 0);
-          return bTime - aTime;
-
-        case SORT_OPTIONS.NAME_ASC:
-          const aName = (a.name || a.tokenSymbol || "").toLowerCase();
-          const bName = (b.name || b.tokenSymbol || "").toLowerCase();
-          return aName.localeCompare(bName);
-
-        case SORT_OPTIONS.NAME_DESC:
-          const aNameDesc = (a.name || a.tokenSymbol || "").toLowerCase();
-          const bNameDesc = (b.name || b.tokenSymbol || "").toLowerCase();
-          return bNameDesc.localeCompare(aNameDesc);
-
-        case SORT_OPTIONS.BALANCE_HIGH:
-          const aBalance = Number(formatUnits(a.balance || BigInt(0), a.tokenDecimals || 18));
-          const bBalance = Number(formatUnits(b.balance || BigInt(0), b.tokenDecimals || 18));
-          return bBalance - aBalance;
-
-        case SORT_OPTIONS.BALANCE_LOW:
-          const aBalanceLow = Number(formatUnits(a.balance || BigInt(0), a.tokenDecimals || 18));
-          const bBalanceLow = Number(formatUnits(b.balance || BigInt(0), b.tokenDecimals || 18));
-          return aBalanceLow - bBalanceLow;
-
-        case SORT_OPTIONS.AMOUNT_HIGH:
-          const aAmount = Number(formatUnits(a.claimAmount || BigInt(0), a.tokenDecimals || 18));
-          const bAmount = Number(formatUnits(b.claimAmount || BigInt(0), b.tokenDecimals || 18));
-          return bAmount - aAmount;
-
-        case SORT_OPTIONS.AMOUNT_LOW:
-          const aAmountLow = Number(formatUnits(a.claimAmount || BigInt(0), a.tokenDecimals || 18));
-          const bAmountLow = Number(formatUnits(b.claimAmount || BigInt(0), b.tokenDecimals || 18));
-          return aAmountLow - bAmountLow;
-
-        default:
-          return 0;
-      }
-    });
-
-    return filtered;
-  }, [faucets, searchTerm, filterBy, sortBy]);
-
-  // ✅ FIXED: Enhanced loadFaucets function with proper network handling and metadata loading with defaults
-  const loadFaucets = useCallback(async () => {
-    if (!network || isNaN(chainId)) {
-      console.log("Skipping loadFaucets: network undefined or invalid chainId", { chainId, network });
-      setLoadingFaucets(false);
-      setInitialLoading(false);
-      return;
-    }
-
-    console.log(`🔄 Loading faucets for network: ${network.name} (Chain ID: ${network.chainId})`);
-    setLoadingFaucets(true);
-    
-    try {
-      // ✅ CRITICAL FIX: Create a provider for the target network to read data
-      const networkProvider = new JsonRpcProvider(network.rpcUrl);
-      console.log(`🔗 Using network RPC: ${network.rpcUrl}`);
-      
-      // ✅ Pass the network-specific provider to getFaucetsForNetwork
-      const fetchedFaucets = await getFaucetsForNetwork(network, networkProvider);
-      
-      // ✅ Ensure all faucets have the correct network information
-      const faucetsWithNetwork = fetchedFaucets
-        .filter((f) => f && f.faucetAddress)
-        .map((faucet) => ({
-          ...faucet,
-          network: network, // Ensure correct network is set
-          tokenSymbol: faucet.tokenSymbol || 
-            (faucet.isEther ? getNativeTokenSymbol(network.name) : "TOK")
-        }));
-      
-      console.log(`✅ Loaded ${faucetsWithNetwork.length} faucets for ${network.name}`);
-      console.log("Sample faucet:", faucetsWithNetwork[0] ? {
-        address: faucetsWithNetwork[0].faucetAddress,
-        network: faucetsWithNetwork[0].network?.name,
-        symbol: faucetsWithNetwork[0].tokenSymbol,
-        isEther: faucetsWithNetwork[0].isEther
-      } : "No faucets found");
-      
-      // ✅ NEW: Load metadata (description and image) for each faucet with defaults
-      const faucetsWithMetadata = await Promise.all(
-        faucetsWithNetwork.map(async (faucet) => {
-          const metadata = await loadFaucetMetadata(faucet.faucetAddress);
-          
-          // ✅ Apply defaults if metadata is missing
-          const finalFaucet = {
-            ...faucet,
-            imageUrl: metadata.imageUrl || DEFAULT_FAUCET_IMAGE,
-            description: metadata.description || (
-              faucet.owner 
-                ? getDefaultDescription(network.name, faucet.owner)
-                : `A faucet for ${faucet.tokenSymbol || 'tokens'} on ${network.name}`
-            )
-          };
-          
-          return finalFaucet;
-        })
-      );
-      
-      console.log(`📝 Loaded metadata for ${faucetsWithMetadata.length} faucets (with defaults applied)`);
-      
-      // Set faucets with metadata
-      setFaucets(faucetsWithMetadata);
-      setPage(1);
-    } catch (error) {
-      console.error(`❌ Error loading faucets for network ${network.name} (chainId ${chainId}):`, error);
-      toast({
-        title: `Failed to load faucets for ${network.name}`,
-        description: "Please try again later.",
-        variant: "destructive",
-      });
-      setFaucets([]); // Clear faucets on error
-    } finally {
-      setLoadingFaucets(false);
-      setInitialLoading(false);
-    }
-  }, [network, chainId, toast]);
-
-  useEffect(() => {
-    if (isNaN(chainId) || !network) {
-      console.log("❌ Invalid chainId or network not found", { chainId, network, chainIdStr });
-      setInitialLoading(false);
-      toast({
-        title: "Network Not Found",
-        description: `Network with chain ID ${chainIdStr || "unknown"} is not supported`,
-        variant: "destructive",
-      });
-      router.push("/");
-      return;
-    }
-
-    console.log(`✅ Valid network found: ${network.name} (${network.chainId})`);
-    loadFaucets();
-  }, [chainId, network, router, toast, loadFaucets, chainIdStr]);
-
-  const handleNetworkSwitch = async (targetChainId: number) => {
-    setSwitchingNetwork(true);
-    try {
-      const targetNetwork = networks.find((n) => n.chainId === targetChainId);
-      if (!targetNetwork) {
-        throw new Error(`Target network with chainId ${targetChainId} not found`);
-      }
-      console.log(`🔄 Switching to network: ${targetNetwork.name} (${targetChainId})`);
-      setNetwork(targetNetwork);
-      await ensureCorrectNetwork(targetChainId);
-    } catch (error) {
-      console.error("❌ Error switching network:", error);
-      toast({
-        title: "Network switch failed",
-        description: "Failed to switch network. Please try again.",
-        variant: "destructive",
-      });
-    } finally {
-      setSwitchingNetwork(false);
-    }
-  };
-
-  const handleClearFilters = () => {
-    setSearchTerm("");
-    setFilterBy(FILTER_OPTIONS.ALL);
-    setSortBy(SORT_OPTIONS.DEFAULT);
-    setPage(1);
-  };
-
-  const hasActiveFilters = searchTerm.trim() !== "" || filterBy !== FILTER_OPTIONS.ALL || sortBy !== SORT_OPTIONS.DEFAULT;
-
-  // Reset page when filters change
-  useEffect(() => {
-    setPage(1);
-  }, [searchTerm, filterBy, sortBy]);
-
-  const totalPages = Math.ceil(filteredAndSortedFaucets.length / faucetsPerPage);
-  const paginatedFaucets = filteredAndSortedFaucets.slice((page - 1) * faucetsPerPage, page * faucetsPerPage);
-
-  const getPageButtons = () => {
-    const buttons = [];
-    const maxButtons = 5;
-    const start = Math.max(1, page - Math.floor(maxButtons / 2));
-    const end = Math.min(totalPages, start + maxButtons - 1);
-
-    if (start > 1) {
-      buttons.push(
-        <Button
-          key={1}
-          variant={1 === page ? "default" : "outline"}
-          size="sm"
-          onClick={() => setPage(1)}
-          className="w-8 h-8 sm:w-9 sm:h-9 text-xs sm:text-sm"
-        >
-          1
-        </Button>
-      );
-      if (start > 2) buttons.push(<span key="start-ellipsis" className="text-xs sm:text-sm">...</span>);
-    }
-
-    for (let p = start; p <= end; p++) {
-      buttons.push(
-        <Button
-          key={p}
-          variant={p === page ? "default" : "outline"}
-          size="sm"
-          onClick={() => setPage(p)}
-          className="w-8 h-8 sm:w-9 sm:h-9 text-xs sm:text-sm"
-        >
-          {p}
-        </Button>
-      );
-    }
-
-    if (end < totalPages) {
-      if (end < totalPages - 1) buttons.push(<span key="end-ellipsis" className="text-xs sm:text-sm">...</span>);
-      buttons.push(
-        <Button
-          key={totalPages}
-          variant={totalPages === page ? "default" : "outline"}
-          size="sm"
-          onClick={() => setPage(totalPages)}
-          className="w-8 h-8 sm:w-9 sm:h-9 text-xs sm:text-sm"
-        >
-          {totalPages}
-        </Button>
-      );
-    }
-
-    return buttons;
-  };
-
-  // ✅ UPDATED: Show LoadingPage during initial load
-  if (initialLoading) {
-=======
   // Parse chainId and find network
   const chainId = chainIdStr ? parseInt(chainIdStr, 10) : NaN;
   const network = !isNaN(chainId) ? networks.find((n) => n.chainId === chainId) : undefined;
@@ -1253,7 +767,6 @@
   };
 
   if (loadingInitial) {
->>>>>>> a3cafc06
     return <LoadingPage />;
   }
 
@@ -1273,13 +786,8 @@
         <div className="flex-1">
           <Header
             pageTitle={`Faucets on ${network?.name || "Unknown Network"}`}
-<<<<<<< HEAD
-            onRefresh={loadFaucets}
-            loading={loadingFaucets}
-=======
             onRefresh={loadAllFaucetsMetadata} 
             loading={isLoading}
->>>>>>> a3cafc06
           />
         </div>
       </div>
@@ -1296,17 +804,6 @@
         hasActiveFilters={hasActiveFilters}
       />
 
-<<<<<<< HEAD
-      {/* ✅ UPDATED: Show loading state only for content loading, not initial page load */}
-      {loadingFaucets && !initialLoading ? (
-        <div className="flex justify-center items-center py-8 sm:py-10 md:py-12">
-          <div className="text-center">
-            <div className="animate-spin rounded-full h-8 w-8 sm:h-10 sm:w-10 md:h-12 md:w-12 border-b-2 border-primary mx-auto"></div>
-            <p className="mt-3 sm:mt-4 text-xs sm:text-sm md:text-base">Loading faucets...</p>
-          </div>
-        </div>
-      ) : filteredAndSortedFaucets.length === 0 ? (
-=======
       {/* Conditional Rendering based on state */}
       {isLoading ? (
         <div className="flex justify-center items-center py-8 sm:py-10 md:py-12">
@@ -1318,31 +815,19 @@
           </div>
         </div>
       ) : filteredAndSortedMeta.length === 0 ? (
->>>>>>> a3cafc06
         <Card className="w-full max-w-[400px] mx-auto">
           <CardContent className="flex flex-col items-center justify-center py-6 sm:py-8 md:py-10">
             <Coins className="h-8 w-8 sm:h-10 sm:w-10 md:h-12 md:w-12 text-muted-foreground mb-2 sm:mb-3 md:mb-4" />
             <h3 className="text-base sm:text-lg md:text-xl font-medium mb-1 sm:mb-2">
-<<<<<<< HEAD
-              {faucets.length === 0 ? "No Faucets Found" : "No Matching Faucets"}
-            </h3>
-            <p className="text-xs sm:text-sm md:text-base text-muted-foreground mb-3 sm:mb-4 md:mb-6 text-center">
-              {faucets.length === 0 
-=======
               {allFaucetsMeta.length === 0 ? "No Faucets Found" : "No Matching Faucets"}
             </h3>
             <p className="text-xs sm:text-sm md:text-base text-muted-foreground mb-3 sm:mb-4 md:mb-6 text-center">
               {allFaucetsMeta.length === 0 
->>>>>>> a3cafc06
                 ? `No faucets are available on ${network?.name || "this network"} yet.`
                 : "Try adjusting your search or filter criteria."
               }
             </p>
-<<<<<<< HEAD
-            {faucets.length === 0 ? (
-=======
             {allFaucetsMeta.length === 0 ? (
->>>>>>> a3cafc06
               <Link href="/create">
                 <Button className="h-8 sm:h-9 md:h-10 text-xs sm:text-sm md:text-base">
                   Create Faucet
@@ -1363,11 +848,7 @@
           {/* Results Summary */}
           <div className="flex flex-col sm:flex-row justify-between items-start sm:items-center gap-2 text-xs sm:text-sm text-muted-foreground">
             <span>
-<<<<<<< HEAD
-              Showing {filteredAndSortedFaucets.length} of {faucets.length} faucets on {network?.name || "Unknown Network"}
-=======
               Showing {filteredAndSortedMeta.length} of {allFaucetsMeta.length} faucets on {network?.name || "Unknown Network"}
->>>>>>> a3cafc06
               {hasActiveFilters && " (filtered)"}
             </span>
             {hasActiveFilters && (
@@ -1386,12 +867,8 @@
           </div>
 
           <div className="grid grid-cols-1 sm:grid-cols-2 lg:grid-cols-3 gap-3 sm:gap-4 md:gap-6">
-<<<<<<< HEAD
-            {paginatedFaucets.map((faucet) => (
-=======
             {/* Render the details of the CURRENT PAGE ONLY */}
             {faucetsToRender.map((faucet) => (
->>>>>>> a3cafc06
               <FaucetCard
                 key={`${faucet.faucetAddress}-${network?.chainId || chainId}`}
                 faucet={faucet}
@@ -1404,22 +881,14 @@
             <div className="flex flex-col sm:flex-row justify-between items-center gap-3 sm:gap-4 mt-4 sm:mt-6">
               <div className="text-xs sm:text-sm md:text-base text-muted-foreground text-center sm:text-left">
                 Showing {(page - 1) * faucetsPerPage + 1} to{" "}
-<<<<<<< HEAD
-                {Math.min(page * faucetsPerPage, filteredAndSortedFaucets.length)} of {filteredAndSortedFaucets.length} faucets
-=======
                 {Math.min(page * faucetsPerPage, filteredAndSortedMeta.length)} of {filteredAndSortedMeta.length} faucets
->>>>>>> a3cafc06
               </div>
               <div className="flex items-center gap-1 sm:gap-2 flex-wrap justify-center">
                 <Button
                   variant="outline"
                   size="sm"
                   onClick={() => setPage((p) => Math.max(1, p - 1))}
-<<<<<<< HEAD
-                  disabled={page === 1 || loadingFaucets}
-=======
                   disabled={page === 1 || isLoading}
->>>>>>> a3cafc06
                   className="h-8 sm:h-9 md:h-10 text-xs sm:text-sm md:text-base px-2 sm:px-3"
                 >
                   Previous
@@ -1429,11 +898,7 @@
                   variant="outline"
                   size="sm"
                   onClick={() => setPage((p) => Math.min(totalPages, p + 1))}
-<<<<<<< HEAD
-                  disabled={page === totalPages || loadingFaucets}
-=======
                   disabled={page === totalPages || isLoading}
->>>>>>> a3cafc06
                   className="h-8 sm:h-9 md:h-10 text-xs sm:text-sm md:text-base px-2 sm:px-3"
                 >
                   Next
